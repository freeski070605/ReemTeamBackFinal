--- conflicted
+++ resolved
@@ -1,500 +1,120 @@
-const { processGameAction } = require('../models/gameLogic');
-const { runAiTurn } = require('../models/AiPlayer');
-const { Table } = require('../models/Table');
-const User = require('../models/User');
-<<<<<<< HEAD
-const wageringService = require('../utils/wageringService');
-const Game = require('../models/Game');
-=======
->>>>>>> 486bd243
-
-const GameStateManager = require('../utils/gameStateManager');
-
-// ✅ ENHANCED TURN VALIDATION: More lenient for discard actions and state sync recovery
-const validateTurnAction = (gameState, socketId, action) => {
-     // Check if game is active
-     if (!gameState || gameState.gameOver) {
-         console.log(`🚫 TURN_VALIDATION: Game over or not started - rejecting action ${action}`);
-         return { valid: false, reason: 'Game not active' };
-     }
-
-     // Check turn ownership with enhanced logging
-     const currentPlayer = gameState.players[gameState.currentTurn];
-     if (!currentPlayer) {
-         console.log(`🚫 TURN_VALIDATION: No current player found at turn ${gameState.currentTurn}`);
-         return { valid: false, reason: 'Invalid game state - no current player' };
-     }
-
-     // ✅ LENIENT DISCARD VALIDATION: Allow discard if player owns the turn (more forgiving)
-     const isPlayerTurn = currentPlayer.socketId === socketId;
-     if (!isPlayerTurn) {
-         // For DISCARD actions, be more lenient - check if this might be a state sync issue
-         if (action === 'DISCARD') {
-             console.log(`⚠️ TURN_VALIDATION: DISCARD action from non-current player ${socketId}, checking for state sync issues...`);
-             // Find the player who sent the action
-             const requestingPlayer = gameState.players.find(p => p.socketId === socketId);
-             if (requestingPlayer) {
-                 console.log(`🔍 TURN_VALIDATION: Requesting player found: ${requestingPlayer.username}, current player: ${currentPlayer.username}`);
-                 // Allow discard if it's clearly a state synchronization issue (player is waiting to discard)
-                 if (gameState.hasDrawnCard && requestingPlayer.username === currentPlayer.username) {
-                     console.log(`✅ TURN_VALIDATION: Allowing DISCARD due to likely state sync - player ${requestingPlayer.username} has drawn card`);
-                     return { valid: true, warning: 'State sync issue detected - allowing discard' };
-                 }
-             }
-             console.log(`🚫 TURN_VALIDATION: DISCARD blocked - not player's turn (${socketId} vs ${currentPlayer.socketId})`);
-             return { valid: false, reason: 'Not your turn - discard blocked' };
-         } else {
-             console.log(`🚫 TURN_VALIDATION: Not player's turn - current: ${currentPlayer.username} (${currentPlayer.socketId}), requesting: ${socketId}`);
-             return { valid: false, reason: 'Not your turn' };
-         }
-     }
-
-     // Check action timing with DISCARD-specific leniency
-     if (action === 'DRAW_CARD' && gameState.hasDrawnCard) {
-         console.log(`🚫 TURN_VALIDATION: Already drawn card this turn`);
-         return { valid: false, reason: 'Already drawn card' };
-     }
-
-     // ✅ REEMTEAM VARIANT: Allow discard from initial hand (no hasDrawnCard requirement)
-     if ((action === 'SPREAD' || action === 'HIT') && !gameState.hasDrawnCard) {
-         console.log(`🚫 TURN_VALIDATION: Must draw card before ${action}`);
-         return { valid: false, reason: 'Must draw card first' };
-     }
-
-     console.log(`✅ TURN_VALIDATION: Action ${action} validated for player ${currentPlayer.username}`);
-     return { valid: true };
- };
-
-const handleGameAction = async (io, socket, { tableId, action, payload, clientStateHash }, gameStateManagerInstance) => {
-    try {
-        console.log(`🎯 handleGameAction: ${action} from socket ${socket.id} at table ${tableId}`);
-        console.log(`[SOCKET_DEBUG] Backend: Socket ID: ${socket.id}`);
-        console.log(`📨 GAME_ACTION RECEIVED: Action=${action}, Payload=${JSON.stringify(payload)}, Timestamp=${Date.now()}`);
-
-        // ✅ DESYNC DETECTION: Check client state hash against server state
-        if (clientStateHash) {
-            const table = await Table.findById(tableId);
-            if (table && table.gameState) {
-                const serverHash = gameStateManagerInstance.calculateStateHash(table.gameState);
-
-                if (serverHash !== clientStateHash) {
-                    console.log(`⚠️ DESYNC DETECTED: Client hash ${clientStateHash} != Server hash ${serverHash} for table ${tableId}`);
-
-                    // Trigger state reconciliation
-                    const reconciliationResult = await gameStateManagerInstance.reconcileGameState(tableId, null, clientStateHash);
-
-                    if (!reconciliationResult.reconciled) {
-                        socket.emit('error', { message: 'State desynchronization detected. Please refresh your game.' });
-                        return;
-                    }
-
-                    // Send reconciled state to client
-                    socket.emit('state_reconciled', {
-                        serverState: reconciliationResult.state,
-                        message: 'Game state synchronized with server'
-                    });
-                }
-            }
-        }
-
-        if (!tableId) {
-            socket.emit('error', { message: 'No table ID provided.' });
-            return;
-        }
-
-        console.log(`[SOCKET_DEBUG] Backend: Socket ID: ${socket.id}`);
-
-
-        const table = await Table.findById(tableId);
-        if (!table) {
-            console.error(`Table ${tableId} not found in database`);
-            socket.emit('error', { message: 'Table or game state not found.' });
-            return;
-        }
-
-        if (!table.gameState) {
-            console.error(`Table ${tableId} has no game state`);
-            socket.emit('error', { message: 'Table or game state not found.' });
-            return;
-        }
-
-        // Additional validation - check if player is actually at this table and update socket ID if needed
-        let playerAtTable = table.players.find(p => p.socketId === socket.id);
-        if (!playerAtTable) {
-            // Check if any player at the table has the same username as the socket
-            const player = table.players.find(p => p.username === socket.userId);
-            if (player) {
-                console.log(`Updating socket ID for player ${player.username} from ${player.socketId} to ${socket.id}`);
-                player.socketId = socket.id;
-                playerAtTable = player; // Assign the found player to playerAtTable
-                await table.save();
-            } else {
-                console.error(`Socket ${socket.id} is not a player at table ${tableId}`);
-                socket.emit('error', { message: 'You are not a player at this table.' });
-                return;
-            }
-        }
-
-        const currentPlayer = table.gameState.players[table.gameState.currentTurn];
-        console.log(`🎯 handleGameAction: Current player: ${currentPlayer.username} (socketId: ${currentPlayer.socketId}), Action from: ${socket.id}`);
-
-        // Ensure the socket ID in gameState is up-to-date
-        if (currentPlayer.socketId !== socket.id) {
-          console.warn(`⚠️ Socket ID mismatch detected - updating gameState.players[${table.gameState.currentTurn}].socketId from ${currentPlayer.socketId} to ${socket.id}`);
-          currentPlayer.socketId = socket.id;
-          table.gameState.players[table.gameState.currentTurn].socketId = socket.id;
-          await table.save();
-        }
-        
-        if (currentPlayer.socketId !== socket.id) {
-            socket.emit('error', { message: 'Not your turn.' });
-            return;
-        }
-
-        console.log(`🎯 handleGameAction: Before processing - gameOver: ${table.gameState.gameOver}`);
-
-        // ✅ ENHANCED TURN VALIDATION: More lenient for discard with better error handling
-        const turnValidation = validateTurnAction(table.gameState, socket.id, action);
-        if (!turnValidation.valid) {
-           console.log(`🚫 TURN_VALIDATION_FAILED: ${turnValidation.reason} for action ${action}`);
-           console.log(`🔍 TURN_VALIDATION_DEBUG: Current state - Turn: ${table.gameState.currentTurn}, GameOver: ${table.gameState.gameOver}, HasDrawnCard: ${table.gameState.hasDrawnCard}`);
-           console.log(`🔍 TURN_VALIDATION_DEBUG: Current player: ${currentPlayer?.username} (socket: ${currentPlayer?.socketId}), Requesting socket: ${socket.id}`);
-
-           // ✅ FOR DISCARD FAILURES: Trigger state sync instead of just rejecting
-           if (action === 'DISCARD') {
-               console.log(`🔄 [DISCARD_RECOVERY] DISCARD validation failed, triggering state synchronization...`);
-               // Request state sync from client perspective
-               socket.emit('request_state_sync', {
-                   tableId: tableId,
-                   reason: `DISCARD validation failed: ${turnValidation.reason}`,
-                   failedAction: payload,
-                   action: action
-               });
-
-               // Send a more helpful error message for discard
-               socket.emit('turn_validation_error', {
-                 errorMessage: `${turnValidation.reason}. Attempting to synchronize game state...`,
-                 errorType: 'TURN_VALIDATION_FAILED_DISCARD',
-                 suggestedAction: 'State synchronization in progress. Please wait and try again.',
-                 action: action,
-                 timestamp: Date.now(),
-                 willRetry: true
-               });
-
-               // Send Unity-specific validation error with recovery info
-               io.to(tableId).emit('unity_turn_validation_error', {
-                 errorMessage: turnValidation.reason,
-                 errorType: 'TURN_VALIDATION_FAILED_DISCARD',
-                 playerUsername: currentPlayer.username,
-                 action: action,
-                 recoveryInProgress: true
-               });
-
-               // Auto-retry the discard after a short delay to allow state sync
-               setTimeout(() => {
-                   console.log(`🔄 [DISCARD_RECOVERY] Auto-retrying DISCARD action after validation failure`);
-                   // Re-emit the game action with the original payload
-                   socket.emit('game_action', { tableId, action, payload });
-               }, 2000);
-
-               return;
-           } else {
-               // For non-discard actions, use original error handling
-               socket.emit('turn_validation_error', {
-                 errorMessage: turnValidation.reason,
-                 errorType: 'TURN_VALIDATION_FAILED',
-                 suggestedAction: 'Please wait for your turn or refresh the game state',
-                 action: action,
-                 timestamp: Date.now()
-               });
-
-               // Send Unity-specific validation error
-               io.to(tableId).emit('unity_turn_validation_error', {
-                 errorMessage: turnValidation.reason,
-                 errorType: 'TURN_VALIDATION_FAILED',
-                 playerUsername: currentPlayer.username,
-                 action: action
-               });
-
-               return;
-           }
-        }
-
-        // Log validation warnings for monitoring
-        if (turnValidation.warning) {
-           console.log(`⚠️ TURN_VALIDATION_WARNING: ${turnValidation.warning} for action ${action}`);
-        }
-
-        // Process action synchronously with additional logging
-        console.log(`🔄 PROCESSING ACTION: ${action} with payload:`, JSON.stringify(payload));
-        console.log(`🎯 handleGameAction: Before processing - hasDrawnCard: ${table.gameState.hasDrawnCard}, currentTurn: ${table.gameState.currentTurn}`);
-<<<<<<< HEAD
-    
-        // Special handling for game start action
-        let updatedState;
-        if (action === 'START_GAME') {
-            // Initialize fresh game state
-            const { initializeGameState } = require('../models/gameLogic');
-            initializeGameState(table);
-            updatedState = table.gameState;
-            console.log(`🎮 GAME_START: Initialized game state for table ${tableId}`);
-        } else {
-            updatedState = processGameAction(table.gameState, action, payload);
-        }
-=======
-        const updatedState = processGameAction(table.gameState, action, payload);
->>>>>>> 486bd243
-        console.log(`🎯 handleGameAction: After processing - gameOver: ${updatedState.gameOver}, winType: ${updatedState.winType}, winners: [${updatedState.winners?.join(',') || ''}]`);
-        console.log(`🔄 STATE_TRANSFORM: Action=${action}, Pre-hasDrawnCard=${table.gameState.hasDrawnCard}, Post-hasDrawnCard=${updatedState.hasDrawnCard}`);
-        console.log(`🔄 STATE_TRANSFORM: Action=${action}, Pre-gameOver=${table.gameState.gameOver}, Post-gameOver=${updatedState.gameOver}`);
-
-        console.log(`📝 handleGameAction: About to assign updatedState with gameOver: ${updatedState.gameOver}`);
-        table.gameState = updatedState;
-        // Additional logging for state consistency
-        console.log(`🔍 STATE_CONSISTENCY: Before save - gameState.gameOver: ${table.gameState.gameOver}, updatedState.gameOver: ${updatedState.gameOver}`);
-        console.log(`🔍 STATE_CONSISTENCY: Player hands lengths: ${table.gameState.playerHands?.map(h => h.length).join(',')}`);
-        console.log(`🔍 STATE_CONSISTENCY: Current turn: ${table.gameState.currentTurn}`);
-
-        await table.save();
-        console.log(`💾 handleGameAction: State saved to database with gameOver: ${table.gameState.gameOver}`);
-
-        // Verify state consistency before emitting
-        console.log(`🔍 EMIT_CONSISTENCY_CHECK: About to emit game_update`);
-        console.log(`🔍 EMIT_CONSISTENCY_CHECK: Emitted state - gameOver: ${updatedState.gameOver}, gameStarted: ${updatedState.gameStarted}, currentTurn: ${updatedState.currentTurn}`);
-        console.log(`🔍 EMIT_CONSISTENCY_CHECK: Emitted state - players: ${updatedState.players?.map(p => ({ username: p.username, isHuman: p.isHuman })).join(', ')}`);
-        console.log(`🔍 EMIT_CONSISTENCY_CHECK: Emitted state - playerHands lengths: ${updatedState.playerHands?.map(h => h.length).join(', ')}`);
-        console.log(`🔍 EMIT_CONSISTENCY_CHECK: Emitted state - playerSpreads lengths: ${updatedState.playerSpreads?.map(s => s.length).join(', ')}`);
-
-<<<<<<< HEAD
-        // ✅ ENHANCED STATE BROADCASTING: Send different events for React vs Unity per spec
-        io.to(tableId).emit('game_update', {
-            type: 'GAME_STATE_UPDATE',
-            payload: updatedState,
-            timestamp: Date.now(),
-            sessionId: tableId
-        });
-
-        // Send Unity-specific events per communication protocol
-        io.to(tableId).emit('unity_game_update', {
-            type: 'GAME_STATE_UPDATE',
-            payload: updatedState,
-            timestamp: Date.now(),
-            sessionId: tableId,
-            gameOver: updatedState.gameOver,
-            currentTurn: updatedState.currentTurn,
-            players: updatedState.players
-        });
-        console.log(`📡 handleGameAction: Emitted enhanced game_update with gameOver: ${updatedState.gameOver}`);
-
-        // ✅ CRITICAL FIX: Send turn start notification to Unity after action completes
-        if (!updatedState.gameOver) {
-            const nextPlayer = updatedState.players[updatedState.currentTurn];
-            console.log(`🎯 TURN_START: Sending turn notification for player ${nextPlayer.username} (human: ${nextPlayer.isHuman})`);
-
-            // Send turn start notification to all clients (including Unity)
-            io.to(tableId).emit('turn_start', {
-                playerUsername: nextPlayer.username,
-                currentTurn: updatedState.currentTurn,
-                isPlayerTurn: true,
-                turnPhase: updatedState.hasDrawnCard ? 'action_phase' : 'draw_phase',
-                gameState: updatedState,
-                message: `${nextPlayer.username}, it's your turn!`,
-                timestamp: Date.now()
-            });
-
-            // Send specific Unity event for turn management
-            io.to(tableId).emit('unity_turn_start', {
-                playerUsername: nextPlayer.username,
-                currentTurn: updatedState.currentTurn,
-                isPlayerTurn: true,
-                turnPhase: updatedState.hasDrawnCard ? 'action_phase' : 'draw_phase',
-                message: `${nextPlayer.username}, it's your turn!`
-            });
-
-=======
-        io.to(tableId).emit('game_update', updatedState);
-        console.log(`📡 handleGameAction: Emitted game_update with gameOver: ${updatedState.gameOver}`);
-
-        // ✅ CRITICAL FIX: Send turn start notification to Unity after action completes
-        if (!updatedState.gameOver) {
-            const nextPlayer = updatedState.players[updatedState.currentTurn];
-            console.log(`🎯 TURN_START: Sending turn notification for player ${nextPlayer.username} (human: ${nextPlayer.isHuman})`);
-
-            // Send turn start notification to all clients (including Unity)
-            io.to(tableId).emit('turn_start', {
-                playerUsername: nextPlayer.username,
-                currentTurn: updatedState.currentTurn,
-                isPlayerTurn: true,
-                turnPhase: updatedState.hasDrawnCard ? 'action_phase' : 'draw_phase',
-                gameState: updatedState,
-                message: `${nextPlayer.username}, it's your turn!`,
-                timestamp: Date.now()
-            });
-
-            // Send specific Unity event for turn management
-            io.to(tableId).emit('unity_turn_start', {
-                playerUsername: nextPlayer.username,
-                currentTurn: updatedState.currentTurn,
-                isPlayerTurn: true,
-                turnPhase: updatedState.hasDrawnCard ? 'action_phase' : 'draw_phase',
-                message: `${nextPlayer.username}, it's your turn!`
-            });
-
->>>>>>> 486bd243
-            if (!nextPlayer.isHuman) {
-                console.log(`🤖 handleGameAction: Delegating AI turn to GameStateManager for player ${nextPlayer.username}`);
-                gameStateManagerInstance.handleAiTurn(tableId);
-            } else {
-                console.log(`👤 handleGameAction: Human player's turn - sent turn notification via Unity bridge`);
-            }
-        } else if (updatedState.gameOver) {
-            console.log(`🏁 handleGameAction: Game ended, processing results...`);
-
-            // Create game record first
-            const gameRecord = new Game({
-                tableId: tableId,
-                players: updatedState.players.map(p => ({
-                    playerId: null, // Will be updated when we find users
-                    username: p.username,
-                    isHuman: p.isHuman,
-                    position: updatedState.players.indexOf(p),
-                    initialBalance: 0, // Will be updated
-                    finalBalance: 0 // Will be updated
-                })),
-                stake: updatedState.stake,
-                status: 'completed',
-                gameState: updatedState,
-                startTime: new Date(),
-                endTime: new Date(),
-                winners: updatedState.winners.map(i => ({
-                    playerId: null,
-                    username: updatedState.players[i].username,
-                    winType: updatedState.winType.toLowerCase().replace('_', '_'),
-                    payout: 0 // Will be calculated
-                })),
-                roundScores: updatedState.roundScores.map((score, i) => ({
-                    playerId: null,
-                    username: updatedState.players[i].username,
-                    score: score,
-                    hand: updatedState.playerHands[i] || []
-                }))
-            });
-
-            await gameRecord.save();
-            console.log(`📝 Game record created: ${gameRecord._id}`);
-
-            // Use atomic wagering service for all financial operations
-            const wageringResult = await wageringService.distributeWinnings(
-                updatedState.players,
-                updatedState.winners,
-                updatedState.winType,
-                updatedState.stake,
-                tableId,
-                gameRecord._id
-            );
-
-<<<<<<< HEAD
-            if (!wageringResult.success) {
-                console.error(`💰 WAGERING_ERROR: ${wageringResult.error}`);
-                // Game still ends, but log the error
-                io.to(tableId).emit('error', {
-                    message: 'Game completed but wagering error occurred. Please contact support.'
-                });
-            } else {
-                console.log(`💰 WAGERING_SUCCESS: Distributed ${wageringResult.totalDistributed} in winnings`);
-            }
-
-            // Handle drop penalty if applicable
-            if (updatedState.winType === 'DROP_CAUGHT' && updatedState.dropped !== undefined) {
-                const dropPenaltyResult = await wageringService.processDropPenalty(
-                    updatedState.players,
-                    updatedState.dropped,
-                    updatedState.roundScores,
-                    updatedState.stake,
-                    tableId,
-                    gameRecord._id
-                );
-
-                if (!dropPenaltyResult.success) {
-                    console.error(`💰 DROP_PENALTY_ERROR: ${dropPenaltyResult.error}`);
-=======
-                if (winners.includes(i)) {
-                    // Winner logic
-                    gameResult = 'win';
-                    if (winType === 'REEM') {
-                        earnings = pot; // REEM winner takes the whole pot
-                        gameResult = 'reem';
-                    } else if (winType === 'DROP_WIN') {
-                        earnings = pot; // Drop winner takes the whole pot
-                        gameResult = 'win';
-                    } else if (winType === 'IMMEDIATE_50_WIN') {
-                        earnings = pot * 2; // Immediate 50 win gets double payout
-                        gameResult = 'win'; // Still a 'win' for stats
-                    } else if (winType === 'SPECIAL_WIN') {
-                        earnings = pot * 3; // Special win (41 or under 11) gets triple payout
-                        gameResult = 'win'; // Still a 'win' for stats
-                    } else {
-                        // Regular win or STOCK_EMPTY win, split pot among winners
-                        earnings = pot / winners.length;
-                    }
-                    user.chips += earnings;
->>>>>>> 486bd243
-                } else {
-                    console.log(`💰 DROP_PENALTY_SUCCESS: ${dropPenaltyResult.penaltyPaid} penalty processed`);
-                }
-            }
-
-            // Update stats for all human players
-            for (let i = 0; i < updatedState.players.length; i++) {
-                const player = updatedState.players[i];
-                if (!player.isHuman) continue;
-
-                const user = await User.findOne({ username: player.username });
-                if (!user) continue;
-
-                let gameResult = 'loss';
-                if (updatedState.winners.includes(i)) {
-                    gameResult = updatedState.winType === 'REEM' ? 'reem' : 'win';
-                }
-
-                // Update stats
-                if (!user.stats) {
-                    user.stats = { gamesPlayed: 0, wins: 0, reemWins: 0, totalEarnings: 0 };
-                }
-                user.stats.gamesPlayed += 1;
-                if (gameResult === 'win') user.stats.wins += 1;
-                if (gameResult === 'reem') user.stats.reemWins += 1;
-
-                // Add to game history (earnings will be calculated from transactions)
-                user.gameHistory.push({
-                    date: new Date(),
-                    stake: updatedState.stake,
-                    result: gameResult,
-                    earnings: 0, // Will be updated from transaction data
-                    opponents: updatedState.players.filter((p, idx) => idx !== i).map(p => p.username)
-                });
-
-                await user.save();
-                console.log(`📊 Updated stats for ${player.username}: gamesPlayed=${user.stats.gamesPlayed}, wins=${user.stats.wins}, reemWins=${user.stats.reemWins}`);
-            }
-
-            // Emit game over event with final results
-            io.to(tableId).emit('game_over', {
-                winners: updatedState.winners,
-                scores: updatedState.roundScores,
-                winType: updatedState.winType,
-                gameId: gameRecord._id,
-                wageringSuccess: wageringResult.success
-            });
-        } else {
-            console.log(`👤 handleGameAction: Next player is human, no AI turn scheduled`);
-        }
-    } catch (error) {
-        console.error('Error processing game action:', error);
-        socket.emit('error', { message: 'Failed to process game action.' });
-    }
-};
-
-module.exports = {
-    handleGameAction
-};
+const { processGameAction } = require('../models/gameLogic');
+const { runAiTurn } = require('../models/AiPlayer');
+const { Table } = require('../models/Table');
+const User = require('../models/User'); // Import User model
+
+const GameStateManager = require('../utils/gameStateManager');
+const handleGameAction = async (io, socket, { tableId, action, payload }, gameStateManagerInstance) => {
+    try {
+        console.log(`🎯 handleGameAction: ${action} from socket ${socket.id} at table ${tableId}`);
+        
+        const table = await Table.findById(tableId);
+        if (!table || !table.gameState) {
+            socket.emit('error', { message: 'Table or game state not found.' });
+            return;
+        }
+
+        const currentPlayer = table.gameState.players[table.gameState.currentTurn];
+        console.log(`🎯 handleGameAction: Current player: ${currentPlayer.username} (socketId: ${currentPlayer.socketId}), Action from: ${socket.id}`);
+        
+        if (currentPlayer.socketId !== socket.id) {
+            socket.emit('error', { message: 'Not your turn.' });
+            return;
+        }
+
+        console.log(`🎯 handleGameAction: Before processing - gameOver: ${table.gameState.gameOver}`);
+        const updatedState = processGameAction(table.gameState, action, payload);
+        console.log(`🎯 handleGameAction: After processing - gameOver: ${updatedState.gameOver}, winType: ${updatedState.winType}, winners: [${updatedState.winners?.join(',') || ''}]`);
+
+        console.log(`📝 handleGameAction: About to assign updatedState with gameOver: ${updatedState.gameOver}`);
+        table.gameState = updatedState;
+        await table.save();
+        console.log(`💾 handleGameAction: State saved to database with gameOver: ${table.gameState.gameOver}`);
+
+        io.to(tableId).emit('game_update', updatedState);
+        console.log(`📡 handleGameAction: Emitted game_update with gameOver: ${updatedState.gameOver}`);
+
+        if (!updatedState.gameOver && !updatedState.players[updatedState.currentTurn].isHuman) {
+            console.log(`🤖 handleGameAction: Delegating AI turn to GameStateManager for player ${updatedState.players[updatedState.currentTurn].username}`);
+            gameStateManagerInstance.handleAiTurn(tableId);
+        } else if (updatedState.gameOver) {
+            console.log(`🏁 handleGameAction: Game ended, processing results...`);
+            const { winners, winType, roundScores, stake, players } = updatedState;
+            const pot = stake * players.length;
+
+            for (let i = 0; i < players.length; i++) {
+                const player = players[i];
+                if (!player.isHuman) continue; // Skip AI players for chip/stat updates
+
+                const user = await User.findOne({ username: player.username });
+                if (!user) {
+                    console.error(`User ${player.username} not found for stat update.`);
+                    continue;
+                }
+
+                let earnings = 0;
+                let gameResult = 'loss';
+
+                if (winners.includes(i)) {
+                    // Winner logic
+                    gameResult = 'win';
+                    if (winType === 'REEM') {
+                        earnings = pot; // REEM winner takes the whole pot
+                        gameResult = 'reem';
+                    } else if (winType === 'DROP_WIN') {
+                        earnings = pot; // Drop winner takes the whole pot
+                    } else if (winType === 'IMMEDIATE_50_WIN') {
+                        earnings = pot * 2; // Immediate 50 win gets double payout
+                        gameResult = 'win'; // Still a 'win' for stats
+                    } else if (winType === 'SPECIAL_WIN') {
+                        earnings = pot * 3; // Special win (41 or under 11) gets triple payout
+                        gameResult = 'win'; // Still a 'win' for stats
+                    } else {
+                        // Regular win or STOCK_EMPTY win, split pot among winners
+                        earnings = pot / winners.length;
+                    }
+                    user.chips += earnings;
+                } else {
+                    // Loser logic (stake already deducted at game start)
+                    earnings = -stake; // Represent loss as negative earnings
+                }
+
+                // Update user stats
+                if (!user.stats) {
+                    user.stats = { gamesPlayed: 0, wins: 0, reemWins: 0, totalEarnings: 0 };
+                }
+                user.stats.gamesPlayed += 1;
+                if (gameResult === 'win') user.stats.wins += 1;
+                if (gameResult === 'reem') user.stats.reemWins += 1;
+                user.stats.totalEarnings += earnings;
+
+                // Add to game history
+                user.gameHistory.push({
+                    date: new Date(),
+                    stake: stake,
+                    result: gameResult,
+                    earnings: earnings,
+                    opponents: players.filter((p, idx) => idx !== i).map(p => p.username)
+                });
+
+                await user.save();
+                console.log(`📊 Updated stats for ${player.username}: gamesPlayed=${user.stats.gamesPlayed}, wins=${user.stats.wins}, reemWins=${user.stats.reemWins}, totalEarnings=${user.stats.totalEarnings}, chips=${user.chips}`);
+            }
+
+            io.to(tableId).emit('game_over', {
+                winners: updatedState.winners,
+                scores: updatedState.roundScores,
+                winType: updatedState.winType
+            });
+        } else {
+            console.log(`👤 handleGameAction: Next player is human, no AI turn scheduled`);
+        }
+    } catch (error) {
+        console.error('Error processing game action:', error);
+        socket.emit('error', { message: 'Failed to process game action.' });
+    }
+};
+
+module.exports = {
+    handleGameAction
+};